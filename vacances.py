
<<<<<<< HEAD

=======
import argparse
>>>>>>> c4a50208
from collections import OrderedDict
import datetime
import sys

import jinja2
import yaml


WEEKDAYS = ['Lu', 'Ma', 'Me', 'Je', 'Ve', 'Sa', 'Di']
MONTHS = ['Janv', 'Févr', 'Mars', 'Avri', 'Mai', 'Juin', 'Juil', 'Août',
          'Sept', 'Octo', 'Nove', 'Déce']


class Holidays:
    """Store holiday data.

    Attributes:
        users (list[str]): each user name
        dates (dict[str]->list[date]): list of date for each user

    Args:
        dates (dict[str]->list[date]): list of date for each user
    """
    def __init__(self, dates={}, public=[]):
        self.dates = dates
        self.public = public

    def __str__(self):
        return str(self.dates)

    def items(self):
        return self.dates.items()

    def __getitem__(self, key):
        return self.dates[key]

    @property
    def users(self):
        """Return user names."""
        return list(self.dates.keys())

    @property
    def nusers(self):
        """Return the number of users."""
        return len(self.dates)

    @classmethod
    def read(cls, path, year):
        """Read a holiday json file."""
        with open(path, 'rt') as f:
            data = ordered_load(f)

        users = OrderedDict()
        public = []
        for user, datestrlist in data.items():
            datelist = []
            if datestrlist is not None:
                for datestr in datestrlist:
                    if '-' in datestr:
                        # date is a range.
                        datelist.extend(date_range_to_list(datestr, year))
                    else:
                        datelist.append(str_to_date(datestr, year))
            if user != 'Férié':
                users[user.lower()] = set(datelist)
            else:
                public = set(datelist)
        return cls(users, public)


class Date(datetime.date):
    def weekday_str(self):
        return WEEKDAYS[self.weekday()]

    def day_str(self):
        return '{:02d}'.format(self.day)


class Calendar:
    def __init__(self, year, holidays):
        self.year = year
        self.holidays = holidays

    @staticmethod
    def month_name(monthid):
        return MONTHS[monthid - 1]

    def monthrange(self, month):
        nextmonth = month % 12 + 1
        nextyear = self.year + 1 if nextmonth == 1 else self.year
        firstday = datetime.date(self.year, month, 1)
        lastday = datetime.date(nextyear, nextmonth, 1)
        return (1, (lastday - firstday).days)

    def itermonthdates(self, month):
        first, last = self.monthrange(month)
        for i in range(first, last + 1):
            yield Date(self.year, month, i)

    def itermonthdays(self, month):
        for date in self.itermonthdates(month):
            day = '{:02d}'.format(date.day)
            weekday = WEEKDAYS[date.weekday()]
            yield day, weekday

    def tohtml(self):
        template_loader = jinja2.FileSystemLoader(searchpath='templates')
        template_env = jinja2.Environment(loader=template_loader)
        template = template_env.get_template('template.html')
        return template.render(calendar=self)


def ordered_load(stream, Loader=yaml.Loader, object_pairs_hook=OrderedDict):
    class OrderedLoader(Loader):
        pass
    def construct_mapping(loader, node):
        loader.flatten_mapping(node)
        return object_pairs_hook(loader.construct_pairs(node))
    OrderedLoader.add_constructor(
        yaml.resolver.BaseResolver.DEFAULT_MAPPING_TAG,
        construct_mapping)
    return yaml.load(stream, OrderedLoader)


def date_range_to_list(daterange, year):
    """Return a list of dates from a string representing a date range."""
    d1, d2 = [str_to_date(s, year) for s in daterange.split('-')]
    return [d1 + datetime.timedelta(days=i) for i in range((d2 - d1).days + 1)]


def str_to_date(s, year):
    """Return a `datetime.date` from a string."""
    tokens = s.split('/')
    if len(tokens) == 2:
        day, month = tokens
    elif len(tokens) == 3:
        day, month, year = tokens
        if len(year) == 2:
            year = '20{}'.format(year)
    else:
        raise ValueError("Invalid date string: '{}'".format(s))
    return datetime.date(int(year), int(month), int(day))


def this_year():
    """Return the year at the current date and time."""
    return datetime.datetime.today().year


def write_html(html, path):
    """Write html to file."""
    with open(path, 'wt') as f:
        print(html, file=f)
    print("Wrote output html to {}".format(path), file=sys.stderr)


def write_pdf(html, path):
    """Write html to pdf using pdfkit."""
    import pdfkit
    import re

    # Remove footer that contains the download to pdf link.
    regex = re.compile('(<footer>.*</footer>)', re.S|re.M)
    match = regex.search(html)
    if match:
        html = html.replace(match.group(1), '')

    # Generate PDF.
    options = {
        'page-size': 'A4',
        'encoding': 'UTF8',
        'orientation': 'Landscape',
        'dpi': 300,
        'background': '',
        'zoom': 2.4,
        'quiet': ''
    }

    pdfkit.from_string(html, path, options=options)
    print("Wrote output html to {}".format(path), file=sys.stderr)


def tail(s):
    print('\n'.join(s.splitlines()[-10:]))


def parse_command_line():    
    parser = argparse.ArgumentParser(description=__doc__)
    parser.add_argument('holidays', nargs='?', default='holidays.yaml',
                        help="Holidays file (YAML)")
    parser.add_argument('-y', '--year', default=this_year(), type=int,
                        help="Year")
    return parser.parse_args()
    

def main():
    args = parse_command_line()
    h = Holidays.read(args.holidays, args.year)
    cal = Calendar(args.year, h)
    html = cal.tohtml()

    write_html(html, 'index.html')
    write_pdf(html, 'calendrier_vacances.pdf')
    
    

    

if __name__ == "__main__":
    main()<|MERGE_RESOLUTION|>--- conflicted
+++ resolved
@@ -1,9 +1,5 @@
 
-<<<<<<< HEAD
-
-=======
 import argparse
->>>>>>> c4a50208
 from collections import OrderedDict
 import datetime
 import sys
